--- conflicted
+++ resolved
@@ -44,8 +44,4 @@
 //!
 //! TSDuck commit number (automatically updated by Git hooks).
 //!
-<<<<<<< HEAD
-#define TS_COMMIT 1977
-=======
-#define TS_COMMIT 1978
->>>>>>> 2d9ca769
+#define TS_COMMIT 1979